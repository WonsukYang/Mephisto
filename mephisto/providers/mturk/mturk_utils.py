--- conflicted
+++ resolved
@@ -376,11 +376,7 @@
     response = client.create_hit_with_hit_type(
         HITTypeId=hit_type_id,
         MaxAssignments=num_assignments,
-<<<<<<< HEAD
         LifetimeInSeconds=60 * 60 * 24 * 3,
-=======
-        LifetimeInSeconds=60 * 60 * 24,
->>>>>>> 32f20a49
         Question=question_data_struture,
     )
 
@@ -590,16 +586,9 @@
 
 def get_all_hits(client: MTurkClient):
     """ Get all HITs on the MTurk server """
-<<<<<<< HEAD
     print('Getting all HITs (might take some time) ...')
     hits = []
     hits = client.get_paginator(
         'list_hits').paginate(
             PaginationConfig={'PageSize': 100}).build_full_result()
-    return hits['HITs']
-=======
-    hits = []
-    for page in client.get_paginator('list_hits').paginate():
-        hits.extend(page['HITs'])
-    return hits
->>>>>>> 32f20a49
+    return hits['HITs']